<script>
    // No specific script needed for basic navigation
</script>

<header>
    <nav>
        <ul>
            <li><a href="/">Home</a></li>
            <li><a href="/forms">Forms</a></li>
<<<<<<< HEAD
            <li><a href="/monitoring-config">Monitoring Config</a></li>
=======
            <li><a href="/form-definition">New Form Definition</a></li>
>>>>>>> 48b6e861
            <li><a href="/form-assignment">Form Assignment</a></li>
            <li><a href="/form-send">Form Send</a></li>
            <li><a href="/monitoring-config">Monitoring Config</a></li>
            <li><a href="/patient-code-input">Patient Code Input</a></li>
            <li><a href="/patient-form">Patient Form</a></li>
            <li><a href="/form-definition">New Form Definition</a></li>
            <!-- <li><a href="/notifications">Notifications</a></li> -->
        </ul>
    </nav>
</header>

<style>
    header {
        background-color: #333;
        padding: 10px 20px;
        color: white;
        margin-bottom: 20px; /* Add some space below the header */
    }

    nav ul {
        list-style: none;
        padding: 0;
        margin: 0;
        display: flex;
        flex-wrap: wrap; /* Allow wrapping on smaller screens */
        gap: 15px 20px; /* Adds space between links (row-gap column-gap) */
    }

    nav a {
        color: white;
        text-decoration: none;
        font-weight: bold;
        white-space: nowrap; /* Prevent link text wrapping */
    }

    nav a:hover {
        text-decoration: underline;
        color: #ddd;
    }
</style><|MERGE_RESOLUTION|>--- conflicted
+++ resolved
@@ -7,17 +7,13 @@
         <ul>
             <li><a href="/">Home</a></li>
             <li><a href="/forms">Forms</a></li>
-<<<<<<< HEAD
             <li><a href="/monitoring-config">Monitoring Config</a></li>
-=======
             <li><a href="/form-definition">New Form Definition</a></li>
->>>>>>> 48b6e861
             <li><a href="/form-assignment">Form Assignment</a></li>
             <li><a href="/form-send">Form Send</a></li>
             <li><a href="/monitoring-config">Monitoring Config</a></li>
             <li><a href="/patient-code-input">Patient Code Input</a></li>
             <li><a href="/patient-form">Patient Form</a></li>
-            <li><a href="/form-definition">New Form Definition</a></li>
             <!-- <li><a href="/notifications">Notifications</a></li> -->
         </ul>
     </nav>
