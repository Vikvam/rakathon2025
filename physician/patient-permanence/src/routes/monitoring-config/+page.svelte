<script>
    import { onMount } from "svelte";
    import { readDir, readTextFile } from "@tauri-apps/plugin-fs"; // Assuming Tauri might be used
    import { resolveResource } from "@tauri-apps/api/path"; // Assuming Tauri might be used
    import { goto } from "$app/navigation";
    import { browser } from "$app/environment";
    import { getConfig } from "$lib/configStore.js"; // Import browser check

    // --- State Management (Svelte 5 Runes) ---
    let errorMessage = $state("");
    let successMessage = $state(""); // Kept for potential future use, but not set in current flow
    let isLoading = $state(true);
    let isProcessing = $state(false); // Used for loading and the combined action
    let categoriesData = $state([]);
    let generatedJsonOutput = $state(""); // State to hold the generated JSON string internally

    let formName = $state("");
    let formDescription = $state(
        "Dotazník o zdravotním stavu mezi návštěvami abulance",
    );

    // --- Constants ---
    const frequencyOptions = [
        { value: "daily", label: "Denně" },
        { value: "weekly", label: "Týdně" },
        { value: "biweekly", label: "Dvoutýdně" },
        { value: "monthly", label: "Měsíčně" },
    ];
    const SESSION_STORAGE_KEY = "pendingConfigJson"; // Key for sessionStorage

    // --- Design Language Colors (Applied via Tailwind) ---
    // Primary: blue-600 (#2563EB - close to #4A90E2)
    // Background: bg-gray-50 (#F9FAFB - close to #F8F9FA) or bg-white
    // Text: text-gray-800 (#1F2937 - close to #343A40), text-gray-600 (#4B5563 - close to #6C757D)
    // Success: green-600 (#16A34A - close to #28A745)
    // Error: red-600 (#DC2626 - close to #DC3545)
    // Warning: yellow-500 (#EAB308 - close to #FFC107)
    // Borders: border-gray-300 (#D1D5DB)

    // --- Lifecycle Hook: Load data when component mounts ---
    onMount(async () => {
        isLoading = true;
        errorMessage = "";
        let loadedCategories = [];

        try {
            // Check if running in Tauri environment
            if (typeof window !== "undefined" && window.__TAURI__) {
                // --- Tauri Logic ---
                const formDirPath = await resolveResource("static/forms");
                const entries = await readDir(formDirPath);
                for (const entry of entries) {
                    if (entry.name === "manifest.json") continue;
                    if (entry.path.endsWith(".json") && !entry.children) {
                        try {
                            const fileContent = await readTextFile(entry.path);
                            const jsonData = JSON.parse(fileContent);
                            // Basic validation
                            if (!jsonData?.formTemplate?.questions) {
                                console.warn(
                                    `Skipping invalid JSON file (Tauri): ${entry.name}`,
                                );
                                continue; // Skip this file
                            }
                            // Map the valid JSON data
                            const category = mapJsonToCategory(
                                jsonData.formTemplate,
                                entry.name,
                            );
                            loadedCategories.push(category);
                        } catch (readError) {
                            console.error(
                                `Error reading/parsing file ${entry.name} (Tauri):`,
                                readError,
                            );
                            errorMessage = `Chyba při čtení souboru ${entry.name}.`; // Show specific error
                        }
                    }
                }
            } else {
                // --- Web Fetch Logic ---
                const manifestResponse = await fetch("/forms/manifest.json");
                if (!manifestResponse.ok) {
                    throw new Error(
                        `Could not fetch manifest.json: ${manifestResponse.statusText}`,
                    );
                }
                const formFiles = await manifestResponse.json();
                if (!Array.isArray(formFiles)) {
                    throw new Error("Invalid manifest.json format");
                }
                for (const filename of formFiles) {
                    if (!filename.endsWith(".json")) continue; // Skip non-JSON
                    try {
                        const formResponse = await fetch(`/forms/${filename}`);
                        if (!formResponse.ok) {
                            console.warn(
                                `Could not fetch form ${filename}: ${formResponse.statusText}`,
                            );
                            continue; // Skip this file
                        }
                        const jsonData = await formResponse.json();
                        // Basic validation
                        if (!jsonData?.formTemplate?.questions) {
                            console.warn(
                                `Skipping invalid JSON data (Web): ${filename}`,
                            );
                            continue; // Skip this file
                        }
                        // Map the valid JSON data
                        const category = mapJsonToCategory(
                            jsonData.formTemplate,
                            filename,
                        );
                        loadedCategories.push(category);
                    } catch (fetchError) {
                        console.error(
                            `Error fetching or parsing file ${filename} (Web):`,
                            fetchError,
                        );
                        errorMessage = `Chyba při načítání souboru ${filename}.`; // Show specific error
                    }
                }
            }

            // Update the state
            categoriesData = loadedCategories;

            // Set error message if no categories were loaded
            if (loadedCategories.length === 0 && !errorMessage) {
                errorMessage = "Nebyly nalezeny nebo načteny žádné formuláře.";
                // Add environment-specific hints if needed
                if (typeof window !== "undefined" && window.__TAURI__) {
                    errorMessage +=
                        " Zkontrolujte obsah adresáře 'static/forms' a tauri.conf.json.";
                } else {
                    errorMessage +=
                        " Zkontrolujte soubor '/forms/manifest.json' a obsah adresáře 'static/forms/'.";
                }
            }
        } catch (error) {
            // Catch general errors
            console.error("Error loading form categories:", error);
            errorMessage =
                error.message || "Nepodařilo se načíst kategorie formulářů.";
            // Add specific error hints based on context
            if (
                error.message?.includes("path not found") &&
                typeof window !== "undefined" &&
                window.__TAURI__
            ) {
                errorMessage =
                    "Adresář 'static/forms' nebyl nalezen nebo není přístupný v Tauri zdrojích.";
            } else if (
                error.message?.includes("fetch") &&
                typeof window !== "undefined" &&
                !window.__TAURI__
            ) {
                errorMessage =
                    "Chyba při komunikaci se serverem pro načtení formulářů (manifest nebo JSON).";
            }
        } finally {
            isLoading = false;
        }
    });

    // TODO: maybe race condition?
    $effect(() => {
        isLoading = true;
        getConfig()
            .then((data) => {
                formName = `${data.user}, ${data.workspace}`;
            })
            .catch((err) => {
                console.error("Failed to load forms:", err);
            })
            .finally(() => {
                isLoading = false;
            });
    });

    // --- Helper Functions ---

    /** Maps schedule ID to frequency string. */
    function mapScheduleIdToFrequency(scheduleId) {
        if (!scheduleId) return "daily";
        const lowerId = scheduleId.toLowerCase();
        if (lowerId.includes("daily")) return "daily";
        if (lowerId.includes("biweekly")) return "biweekly";
        if (lowerId.includes("weekly")) return "weekly";
        if (lowerId.includes("monthly")) return "monthly";
        return "daily"; // Fallback
    }

    /** Maps frequency string back to Schedule ID. */
    function mapFrequencyToScheduleId(frequency) {
        // Using example IDs, adjust if your actual IDs differ
        switch (frequency) {
            case "daily":
                return "SCHED_DAILY_MORNING";
            case "weekly":
                return "SCHED_WEEKLY_MONDAY";
            case "biweekly":
                return "SCHED_BIWEEKLY_MONDAY";
            case "monthly":
                return "SCHED_MONTHLY";
            default:
                return `SCHED_UNKNOWN_${(frequency || "DEFAULT").toUpperCase()}`;
        }
    }

    /** Transforms raw template JSON into UI state structure. */
    function mapJsonToCategory(template, fileName) {
        const categoryId = fileName.replace(".json", "");
        let defaultCategoryFreq = "daily"; // Default

        // Determine default frequency from first question or default schedules
        if (template.questions?.length > 0) {
            defaultCategoryFreq = mapScheduleIdToFrequency(
                template.questions[0]?.timeParameterization?.scheduleId,
            );
        } else if (template.defaultSchedules?.length > 0) {
            const firstSchedFreq = template.defaultSchedules[0]?.frequency;
            if (
                firstSchedFreq &&
                frequencyOptions.some((opt) => opt.value === firstSchedFreq)
            ) {
                defaultCategoryFreq = firstSchedFreq;
            }
        }

        return {
            id: categoryId,
            name: template.name || categoryId,
            description: template.description || "",
            enabled: false, // Default to disabled (unchecked)
            defaultFreq: defaultCategoryFreq,
            defaultSchedules: template.defaultSchedules || [], // Keep original schedules if needed
            questions: (template.questions || []).map((q) => ({
                key: q.key,
                id: q.key, // Use key for Svelte #each
                name: q.text,
                enabled: false, // Default to disabled (unchecked)
                frequency: mapScheduleIdToFrequency(
                    q.timeParameterization?.scheduleId,
                ),
                // Store original properties needed for JSON generation
                dataType: q.dataType,
                options: q.options,
                defaultValue: q.defaultValue,
                problematicValues: q.problematicValues,
                criticalValues: q.criticalValues,
                // Store the form name from source template
                formName: template.name || categoryId,
            })),
        };
    }

    // --- Event Handlers ---

    /** Handles category enable/disable checkbox change. */
    function handleCategoryCheckboxChange(event, categoryIndex) {
        const isChecked = event.target.checked;
        categoriesData[categoryIndex].enabled = isChecked;
        // When enabling a category, also enable all its questions
        if (isChecked) {
            categoriesData[categoryIndex].questions.forEach(
                (q) => (q.enabled = true),
            );
        }
        // Note: When unchecking, questions remain enabled internally but are visually disabled by CSS.
        // This preserves their state if the category is re-enabled.
    }

    /** Handles individual question enable/disable checkbox change. */
    function handleQuestionCheckboxChange(event, categoryIndex, questionIndex) {
        categoriesData[categoryIndex].questions[questionIndex].enabled =
            event.target.checked;
    }

    /** Handles individual question frequency selection change. */
    function handleQuestionFrequencyChange(
        newFrequency,
        categoryIndex,
        questionIndex,
    ) {
        categoriesData[categoryIndex].questions[questionIndex].frequency =
            newFrequency;
    }

    /** Handles category-level frequency selection change. */
    function handleCategoryFrequencyChange(newFrequency, categoryIndex) {
        categoriesData[categoryIndex].defaultFreq = newFrequency;
        // Apply the new frequency to all questions within that category
        categoriesData[categoryIndex].questions.forEach((q) => {
            q.frequency = newFrequency;
        });
    }

    // --- JSON Generation Function (Internal) ---
    /** Generates the final JSON output based on the current UI state. */
    function generateFormJsonInternal() {
        // This function now primarily focuses on creating the JSON object
        // Error handling and state updates are managed by the calling function.
        generatedJsonOutput = ""; // Clear previous internal output

        const templateId = `FORM_CUSTOM_${Date.now()}`;

        const formTemplate = {
            templateId: templateId,
            name: "Vlastní Konfigurace", // Default name
            description: "Vygenerováno z konfiguračního nástroje", // Default description
            defaultSchedules: [
                // Standard schedules included in the template
                {
                    scheduleId: "SCHED_DAILY_MORNING",
                    frequency: "daily",
                    dayOfWeek: null,
                    timeOfDay: "09:00",
                },
                {
                    scheduleId: "SCHED_WEEKLY_MONDAY",
                    frequency: "weekly",
                    dayOfWeek: "Monday",
                    timeOfDay: "10:00",
                },
                {
                    scheduleId: "SCHED_BIWEEKLY_MONDAY",
                    frequency: "biweekly",
                    dayOfWeek: "Tuesday",
                    timeOfDay: "11:00",
                },
                {
                    scheduleId: "SCHED_MONTHLY",
                    frequency: "monthly",
                    dayOfMonth: 13,
                    timeOfDay: "14:00",
                },
            ],
            questions: [],
        };

        let questionsAdded = false;
        // Iterate through UI state to build the questions array
        categoriesData.forEach((category) => {
            if (category.enabled) {
                category.questions.forEach((question) => {
                    if (question.enabled) {
                        questionsAdded = true;
                        const questionObject = {
                            key: question.key,
                            text: question.name,
                            dataType: question.dataType,
<<<<<<< HEAD
=======
                            // Include form_name for category grouping in export
                            formName: question.formName || category.name,
                            // Conditionally include optional fields
>>>>>>> 1498656c
                            ...(question.options && {
                                options: question.options,
                            }),
                            ...(question.defaultValue !== undefined && {
                                defaultValue: question.defaultValue,
                            }),
                            ...(question.problematicValues && {
                                problematicValues: question.problematicValues,
                            }),
                            ...(question.criticalValues && {
                                criticalValues: question.criticalValues,
                            }),
                            timeParameterization: {
                                scheduleId: mapFrequencyToScheduleId(
                                    question.frequency,
                                ),
                                timestamp: null,
                            },
                        };
                        formTemplate.questions.push(questionObject);
                    }
                });
            }
        });

        // Check if any questions were actually selected
        if (!questionsAdded) {
            errorMessage = "Nebyly vybrány žádné otázky pro dotazník.";
            showFeedbackMessage(null, errorMessage); // Show error immediately
            return false; // Indicate failure
        }

        const finalJson = { formTemplate: formTemplate };
        const jsonString = JSON.stringify(finalJson, null, 2); // Pretty print

        console.log("Generated Form JSON (Internal):", finalJson);
        generatedJsonOutput = jsonString; // Store internally for sending
        return true; // Indicate success
    }

    // --- Navigation Function (Internal) ---
    /** Stores the generated JSON in sessionStorage and navigates. */
    function sendConfigurationInternal() {
        // Assumes generatedJsonOutput is already populated and valid
        if (!browser) return false; // Ensure runs only in browser

        try {
            // JSON.parse(generatedJsonOutput); // Validation already done implicitly by generation
            sessionStorage.setItem(SESSION_STORAGE_KEY, generatedJsonOutput);
            console.log(
                "Configuration stored in sessionStorage, navigating...",
            );
            goto("/form-send"); // Navigate to the next step/page
            return true; // Indicate success
        } catch (e) {
            errorMessage = `Chyba při ukládání nebo navigaci: ${e.message}`;
            showFeedbackMessage(null, errorMessage);
            console.error("Error storing/navigating:", e);
            return false; // Indicate failure
        }
    }

    // --- Combined Action Handler ---
    /** Generates the JSON and sends the configuration in one step. */
    function createAndSendConfiguration() {
        isProcessing = true;
        errorMessage = "";
        successMessage = ""; // Clear messages

        // Step 1: Generate JSON internally
        const generationSuccess = generateFormJsonInternal();

        // Step 2: If generation succeeded, send the configuration
        if (generationSuccess && generatedJsonOutput) {
            const sendSuccess = sendConfigurationInternal();
            // Navigation happens in sendConfigurationInternal if successful
            if (!sendSuccess) {
                // Error message is set within sendConfigurationInternal
                isProcessing = false; // Stop processing on send error
                return;
            }
            // If sendConfigurationInternal navigates, this part might not be reached/seen
            // Success is implied by navigation.
        } else {
            // Error message is set within generateFormJsonInternal if failed
            isProcessing = false; // Stop processing on generation error
            return;
        }

        // Only set isProcessing to false if navigation didn't occur (e.g., error)
        // If navigation occurs, the component might unmount anyway.
        // Setting it here covers the error cases.
        isProcessing = false;
    }

    // --- Feedback Message Helper ---
    /** Displays success or error messages in a dedicated message box. */
    function showFeedbackMessage(successMsg, errorMsg) {
        // Update state variables which are bound to the message boxes in the template
        successMessage = successMsg || "";
        errorMessage = errorMsg || "";

        // Optional: Auto-hide messages after a delay
        // Only auto-hide errors now, success is implied by navigation
        if (errorMessage) {
            const timeout = 8000; // Longer for errors
            setTimeout(() => {
                if (errorMsg && errorMessage === errorMsg) {
                    errorMessage = "";
                }
            }, timeout);
        }
    }
</script>

<div class="font-sans bg-gray-50 min-h-screen p-4 md:p-6">
    <div
        class="container mx-auto max-w-4xl bg-white p-5 md:p-8 rounded-lg shadow-md border border-gray-200"
    >
        <h1
            class="text-2xl md:text-3xl font-bold mb-6 text-center text-gray-800"
        >
            Konfigurace Šablon Formulářů
        </h1>

        {#if isLoading}
            <p class="text-center text-gray-500 my-8">Načítání kategorií...</p>
        {/if}

        {#if errorMessage && isLoading}
            <div
                id="errorMessageBoxInitial"
                class="mb-6 p-4 rounded-md text-sm bg-red-100 border border-red-300 text-red-700"
                role="alert"
            >
                <strong class="font-semibold">Chyba při načítání:</strong>
                {errorMessage}
            </div>
        {/if}

        {#if !isLoading}
            <div>
                <p class="text-l mb-1text-gray-700 pt-4">
                    <span class="font-semibold mr-1">Název dotazníku:</span>
                    {formName}
                </p>
                <div class="flex text-l text-m mb-1">
                    <label class="font-semibold mr-24" for="username-input"
                        >Popis:</label
                    >
                    <input
                        type="text"
                        class="flex-1"
                        bind:value={formDescription}
                        required
                        aria-describedby="status-feedback"
                    />
                </div>
                <p class="text-sm text-gray-600 mb-6 leading-relaxed">
                    Zaškrtněte kategorie a otázky, které chcete zahrnout do
                    dotazníku pro pacienta. U každé položky nebo celé kategorie
                    můžete nastavit požadovanou frekvenci vyplňování.
                </p>

                {#if categoriesData.length === 0 && !errorMessage}
                    <p
                        class="text-center text-gray-500 my-8 bg-gray-100 p-4 rounded-md"
                    >
                        Nebyly nalezeny žádné konfigurovatelné formuláře.
                        Zkontrolujte prosím zdrojové soubory.
                    </p>
                {:else if categoriesData.length > 0}
                    <div id="categoriesContainer" class="space-y-4">
                        {#each categoriesData as category, catIndex (category.id)}
                            <details
                                class="block border border-gray-300 rounded-lg shadow-sm"
                                open={category.enabled}
                                on:toggle={(e) => {
                                    // Sync the enabled state if user manually toggles details
                                    if (e.target.open !== category.enabled) {
                                        category.enabled = e.target.open;
                                        // Trigger the same logic as checkbox change for enabling questions
                                        if (category.enabled) {
                                            category.questions.forEach(
                                                (q) => (q.enabled = true),
                                            );
                                        }
                                    }
                                }}
                            >
                                <summary
                                    class="summary-element flex items-center justify-between p-4 cursor-pointer hover:bg-gray-100 rounded-t-lg pr-4"
                                    class:rounded-b-lg={!category.enabled}
                                    class:bg-gray-50={category.enabled}
                                    aria-controls="category-content-{category.id}"
                                    aria-expanded={category.enabled}
                                >
                                    <div
                                        class="flex items-start flex-grow min-w-0 mr-4"
                                    >
                                        <span
                                            class="disclosure-arrow text-gray-500 mr-3 text-xs"
                                        ></span>
                                        <input
                                            type="checkbox"
                                            id="cat_cb_{category.id}"
                                            bind:checked={category.enabled}
                                            on:change={(e) =>
                                                handleCategoryCheckboxChange(
                                                    e,
                                                    catIndex,
                                                )}
                                            class="category-checkbox mt-1 flex-shrink-0"
                                            disabled={isProcessing}
                                            on:click|stopPropagation
                                            aria-labelledby="cat_label_{category.id}"
                                        />
                                        <label
                                            id="cat_label_{category.id}"
                                            for="cat_cb_{category.id}"
                                            class="category-label ml-3 font-semibold text-gray-800 cursor-pointer"
                                        >
                                            {category.name}
                                            {#if category.description}
                                                <span
                                                    class="block text-xs text-gray-500 font-normal mt-1"
                                                >
                                                    {category.description}
                                                </span>
                                            {/if}
                                        </label>
                                    </div>
                                    <div
                                        class="freq-button-group category-freq-group flex-shrink-0 items-end"
                                        class:disabled-group={!category.enabled ||
                                            isProcessing}
                                        role="group"
                                        aria-label="Hromadná frekvence pro {category.name}"
                                        on:click|stopPropagation
                                    >
                                        {#each frequencyOptions as opt (opt.value)}
                                            <button
                                                type="button"
                                                data-frequency={opt.value}
                                                class:selected={opt.value ===
                                                    category.defaultFreq}
                                                disabled={!category.enabled ||
                                                    isProcessing}
                                                on:click={() =>
                                                    handleCategoryFrequencyChange(
                                                        opt.value,
                                                        catIndex,
                                                    )}
                                                class="freq-button"
                                                aria-pressed={opt.value ===
                                                    category.defaultFreq}
                                            >
                                                {opt.label}
                                            </button>
                                        {/each}
                                    </div>
                                </summary>

                                <div
                                    id="category-content-{category.id}"
                                    class="details-content bg-white p-4 border-t border-gray-300 rounded-b-lg"
                                >
                                    {#if category.questions.length === 0}
                                        <p
                                            class="text-sm text-gray-500 italic px-2 py-1"
                                        >
                                            Tato kategorie neobsahuje žádné
                                            otázky.
                                        </p>
                                    {:else}
                                        <div class="space-y-3">
                                            {#each category.questions as question, qIndex (question.id)}
                                                <div
                                                    class="question-row flex flex-wrap items-center gap-x-4 gap-y-2 py-2 border-b border-gray-200 last:border-b-0 flex-row"
                                                    class:disabled-row={!category.enabled ||
                                                        isProcessing}
                                                >
                                                    <input
                                                        type="checkbox"
                                                        id="q_cb_{category.id}_{question.id}"
                                                        bind:checked={
                                                            question.enabled
                                                        }
                                                        on:change={(e) =>
                                                            handleQuestionCheckboxChange(
                                                                e,
                                                                catIndex,
                                                                qIndex,
                                                            )}
                                                        class="question-checkbox flex-shrink-0"
                                                        disabled={!category.enabled ||
                                                            isProcessing}
                                                        aria-labelledby="q_label_{category.id}_{question.id}"
                                                    />
                                                    <label
                                                        id="q_label_{category.id}_{question.id}"
                                                        for="q_cb_{category.id}_{question.id}"
                                                        class="question-label flex-grow text-sm text-gray-700 cursor-pointer min-w-[150px]"
                                                    >
                                                        {question.name}
                                                        <span
                                                            class="text-xs text-gray-500 font-normal ml-1"
                                                        >
                                                            ({question.dataType})
                                                        </span>
                                                    </label>
                                                    <div
                                                        class="freq-button-group question-freq-group flex-shrink-0 ml-auto sm:ml-0"
                                                        role="group"
                                                        aria-label="Frekvence pro {question.name}"
                                                    >
                                                        {#each frequencyOptions as opt (opt.value)}
                                                            <button
                                                                type="button"
                                                                data-frequency={opt.value}
                                                                class:selected={opt.value ===
                                                                    question.frequency}
                                                                disabled={!category.enabled ||
                                                                    !question.enabled ||
                                                                    isProcessing}
                                                                on:click={() =>
                                                                    handleQuestionFrequencyChange(
                                                                        opt.value,
                                                                        catIndex,
                                                                        qIndex,
                                                                    )}
                                                                class="freq-button"
                                                                aria-pressed={opt.value ===
                                                                    question.frequency}
                                                            >
                                                                {opt.label}
                                                            </button>
                                                        {/each}
                                                    </div>
                                                </div>
                                            {/each}
                                        </div>
                                    {/if}
                                </div>
                            </details>
                        {/each}
                    </div>
                {/if}

                <div class="mt-8 pt-6 border-t border-gray-300 text-center">
                    {#if errorMessage && !isLoading}
                        <div
                            id="actionErrorBox"
                            class="mb-4 p-3 rounded-md text-sm bg-red-100 border border-red-300 text-red-700"
                            role="alert"
                        >
                            <strong class="font-semibold">Chyba:</strong>
                            {errorMessage}
                        </div>
                    {/if}

                    <button
                        type="button"
                        on:click={createAndSendConfiguration}
                        disabled={isProcessing || categoriesData.length === 0}
                        class="inline-flex justify-center py-2 px-6 border border-transparent shadow-sm text-base font-medium rounded-md text-white bg-green-600 hover:bg-green-700 focus:outline-none focus:ring-2 focus:ring-offset-2 focus:ring-green-500 disabled:opacity-50 disabled:cursor-not-allowed"
                        title={categoriesData.length === 0
                            ? "Nejsou k dispozici žádné kategorie"
                            : "Vytvořit a odeslat konfiguraci"}
                    >
                        {#if isProcessing}
                            <svg
                                class="animate-spin -ml-1 mr-3 h-5 w-5 text-white"
                                xmlns="http://www.w3.org/2000/svg"
                                fill="none"
                                viewBox="0 0 24 24"
                            >
                                <circle
                                    class="opacity-25"
                                    cx="12"
                                    cy="12"
                                    r="10"
                                    stroke="currentColor"
                                    stroke-width="4"
                                ></circle>
                                <path
                                    class="opacity-75"
                                    fill="currentColor"
                                    d="M4 12a8 8 0 018-8V0C5.373 0 0 5.373 0 12h4zm2 5.291A7.962 7.962 0 014 12H0c0 3.042 1.135 5.824 3 7.938l3-2.647z"
                                ></path>
                            </svg>
                            Vytváření...
                        {:else}
                            Vytvořit dotazník pro pacienta
                        {/if}
                    </button>
                </div>
            </div>
        {/if}
    </div>
</div>
```

<style lang="postcss">
    @reference '../../app.css'; /* Adjust path if needed */
    @tailwind base;
    @tailwind components;
    @tailwind utilities;

    /* Custom styles for <details> and <summary> to enhance card appearance */
    .summary-element {
        list-style: none; /* Remove default marker */
        transition: background-color 0.2s ease-in-out;
    }
    .summary-element::-webkit-details-marker {
        display: none; /* Hide default marker in WebKit */
    }
    .summary-element > * {
        pointer-events: none; /* Allow clicks only on summary itself initially */
    }
    /* Allow interaction with actual controls inside summary */
    .summary-element input,
    .summary-element label,
    .summary-element button {
        pointer-events: auto;
    }

    /* Custom disclosure arrow */
    .disclosure-arrow::before {
        content: "►"; /* Right-pointing triangle */
        display: inline-block;
        transition: transform 0.2s ease-in-out;
        transform-origin: center;
    }
    details[open] > .summary-element .disclosure-arrow::before {
        transform: rotate(90deg); /* Rotate down when open */
    }

    /* Remove bottom radius from summary when details is open */
    details[open] > .summary-element {
        border-bottom-left-radius: 0;
        border-bottom-right-radius: 0;
    }

    /* Styling for frequency button groups */
    .freq-button-group {
        display: inline-flex;
        flex-wrap: wrap; /* Allow buttons to wrap */
        justify-content: flex-end;
        gap: 0.25rem; /* gap-1 */
        align-self: flex-end;
    }

    .details-content .freq-button-group {
        /* width: 100%; */ /* Removed to allow natural width */
        justify-content: flex-end;
    }

    /* Base styling for frequency buttons */
    .freq-button {
        @apply transition duration-150 ease-in-out border px-2.5 py-1 text-xs rounded-md shadow-sm;
        @apply focus:outline-none focus:ring-2 focus:ring-offset-1 focus:ring-blue-500; /* Focus state */
    }

    /* Styling for selected frequency button (Primary Color) */
    .freq-button.selected {
        @apply bg-blue-600 text-white border-blue-600 font-medium;
    }

    /* Styling for unselected frequency button (Secondary/Neutral) */
    .freq-button:not(.selected) {
        @apply bg-white text-gray-700 border-gray-300 hover:bg-gray-100;
    }

    /* Styling for disabled frequency button */
    .freq-button:disabled {
        @apply opacity-60 cursor-not-allowed bg-gray-100 border-gray-200 text-gray-400;
    }
    /* Prevent hover effect on disabled */
    .freq-button:disabled:hover {
        @apply bg-gray-100;
    }

    /* Style disabled groups/rows */
    .disabled-group,
    .disabled-row {
        opacity: 0.6;
        /* pointer-events: none; */ /* Let individual elements handle disabled state */
    }
    /* Style children of disabled rows/groups to look disabled */
    .disabled-row label,
    .disabled-row .freq-button:not(:disabled) {
        /* Target non-disabled buttons within disabled row */
        color: theme("colors.gray.400");
    }
    .disabled-row .freq-button:not(.selected):not(:disabled) {
        background-color: theme("colors.gray.50");
        border-color: theme("colors.gray.200");
    }

    /* Styling for checkboxes (using primary color) */
    .category-checkbox,
    .question-checkbox {
        height: 1.1rem; /* Slightly smaller */
        width: 1.1rem;
        /* Tailwind classes for checkbox appearance */
        @apply border-gray-400 bg-white rounded text-blue-600 focus:ring-blue-500 focus:ring-offset-white checked:bg-blue-600 checked:border-blue-600 cursor-pointer;
    }
    .category-checkbox:disabled,
    .question-checkbox:disabled {
        @apply cursor-not-allowed opacity-70 bg-gray-100;
    }

    /* Specific layout adjustments for question frequency buttons on smaller screens */
    .question-freq-group {
        @media (max-width: 640px) {
            /* sm breakpoint */
            width: 100%;
            justify-content: flex-start; /* Align left below label */
            padding-left: calc(
                1.1rem + 0.75rem
            ); /* Align with checkbox + margin */
            margin-top: 0.25rem; /* Add space when wrapped */
        }
    }

    /* Style for the JSON output area - Removed as JSON is no longer displayed */
    /* pre {
		tab-size: 2;
		white-space: pre-wrap;
		word-break: break-all;
	} */
</style><|MERGE_RESOLUTION|>--- conflicted
+++ resolved
@@ -351,12 +351,9 @@
                             key: question.key,
                             text: question.name,
                             dataType: question.dataType,
-<<<<<<< HEAD
-=======
                             // Include form_name for category grouping in export
                             formName: question.formName || category.name,
                             // Conditionally include optional fields
->>>>>>> 1498656c
                             ...(question.options && {
                                 options: question.options,
                             }),
