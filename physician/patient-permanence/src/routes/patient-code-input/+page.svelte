<script lang="ts">
    import { goto } from "$app/navigation";
    import { saveForm } from "$lib/formStore"; // Assuming this utility exists

    let code = "";
    let status: "idle" | "submitting" | "error" | "success" = "idle";
    let error = "";

    async function submitCode() {
        if (!code || code.length !== 6) {
<<<<<<< HEAD
            error = "Prosím zadejte platný 6místný kód"; // Updated error message
=======
            error = "Zadejte platný 6-místný kód";
>>>>>>> 6b8e78ab
            status = "error";
            return;
        }

        status = "submitting";
        error = "";

        try {
            // API endpoint for patient session query
            const response = await fetch(
                "https://rakathon-proxy.manakjiri.cz/patient",
                {
                    method: "POST",
                    headers: {
                        "Content-Type": "application/json",
                    },
                    body: JSON.stringify({
                        message_type: "patient_session_query",
                        code: parseInt(code), // Send code as number
                    }),
                },
            );

            if (!response.ok) {
                // Handle non-successful HTTP responses
                let serverError = `Server odpověděl chybou: ${response.status}`;
                try {
                    // Try to get more specific error from response body
                    const errorData = await response.json();
                    serverError =
                        errorData.message || errorData.error || serverError;
                } catch (e) {
                    // Ignore if response body is not JSON or empty
                }
                throw new Error(serverError);
            }

            const data = await response.json();

            // Check for expected response type
            if (
                data.message_type === "patient_session_response" &&
                data.data?.formTemplate
            ) {
                status = "success";
                let formId = data.data.formTemplate.templateId;

                // Save the received form data (assuming saveForm handles potential errors)
                await saveForm(formId, JSON.stringify(data.data));

                // Redirect after a short delay
                setTimeout(() => {
<<<<<<< HEAD
                    goto("/patient-form/" + formId);
                }, 1000); // 1 second delay
=======
                    goto("/forms");
                }, 1000);
>>>>>>> 6b8e78ab
            } else {
                // Handle unexpected response structure
                throw new Error("Neočekávaná odpověď ze serveru.");
            }
        } catch (err: unknown) {
            console.error("Error connecting to doctor session:", err);
            status = "error";
            // Set user-friendly error message
            error =
                err instanceof Error
                    ? err.message
                    : "Nepodařilo se připojit k lékaři. Zkontrolujte kód a zkuste to znovu.";
        }
    }

    function handleInput(event: Event) {
        // Ensure only numbers are entered and limit length
        const input = event.target as HTMLInputElement;
        // Keep only digits 0-9 and limit to 6 characters
        code = input.value.replace(/[^0-9]/g, "").slice(0, 6);
        // Update the input value directly to reflect sanitized code
        input.value = code;
    }
</script>

<<<<<<< HEAD
<div
    class="flex min-h-screen flex-col items-center justify-center bg-gray-50 p-4 font-sans"
>
    <div
        class="w-full max-w-md rounded-lg border border-gray-200 bg-white p-6 shadow-md md:p-8"
    >
        <h1 class="mb-6 text-center text-2xl font-bold text-gray-800">
            Připojit se k lékaři
        </h1>

        <div class="mb-4">
            <label
                for="code-input"
                class="mb-2 block text-sm font-medium text-gray-700"
                >Zadejte 6místný kód od Vašeho lékaře:</label
            >
            <input
                id="code-input"
                type="text"
                inputmode="numeric"
                bind:value={code}
                on:input={handleInput}
                placeholder="123456"
                maxlength="6"
                disabled={status === "submitting" || status === "success"}
                class="block w-full rounded-md border border-gray-300 px-3 py-3 text-center text-2xl font-mono tracking-[0.5em] shadow-sm placeholder:tracking-normal placeholder:text-gray-400 focus:border-blue-500 focus:outline-none focus:ring-1 focus:ring-blue-500 disabled:cursor-not-allowed disabled:bg-gray-100 sm:text-3xl"
            />
        </div>
=======
<div class="container">
    <div class="back-button-container">
        <button class="back-button" on:click={() => goto('/forms')}>
            ← Zpět
        </button>
    </div>
    
    <h1>Stažení nových dotazníků od lékaře</h1>

    <div class="input-container">
        <label for="code-input"
            >Zadejte 6-místný kód poskytnutý lékařem:</label
        >
        <input
            id="code-input"
            type="text"
            bind:value={code}
            on:input={handleInput}
            maxlength="6"
            disabled={status === "submitting" || status === "success"}
        />
>>>>>>> 6b8e78ab

        <button
            on:click={submitCode}
            disabled={code.length !== 6 ||
                status === "submitting" ||
                status === "success"}
            class="inline-flex w-full justify-center rounded-md border border-transparent bg-blue-600 py-2 px-4 text-base font-medium text-white shadow-sm hover:bg-blue-700 focus:outline-none focus:ring-2 focus:ring-blue-500 focus:ring-offset-2 disabled:cursor-not-allowed disabled:opacity-50"
        >
            {#if status === "submitting"}
<<<<<<< HEAD
                <svg
                    class="-ml-1 mr-3 h-5 w-5 animate-spin text-white"
                    xmlns="http://www.w3.org/2000/svg"
                    fill="none"
                    viewBox="0 0 24 24"
                >
                    <circle
                        class="opacity-25"
                        cx="12"
                        cy="12"
                        r="10"
                        stroke="currentColor"
                        stroke-width="4"
                    ></circle>
                    <path
                        class="opacity-75"
                        fill="currentColor"
                        d="M4 12a8 8 0 018-8V0C5.373 0 0 5.373 0 12h4zm2 5.291A7.962 7.962 0 014 12H0c0 3.042 1.135 5.824 3 7.938l3-2.647z"
                    ></path>
                </svg>
                Připojování...
            {:else}
                Připojit
            {/if}
        </button>
=======
                Stahuji dotazníky...
            {:else}
                Potvrdit
            {/if}
        </button>
    </div>

    {#if status === "error"}
        <div class="error">
            {error}
        </div>
    {:else if status === "success"}
        <div class="success">
            Dotazníky byly úspěšně staženy.
        </div>
    {/if}
</div>

<style>
    .container {
        display: flex;
        flex-direction: column;
        align-items: center;
        justify-content: center;
        min-height: 100vh;
        padding: 1rem;
        position: relative;
    }

    .back-button-container {
        position: absolute;
        top: 1rem;
        left: 1rem;
    }

    .back-button {
        background-color: transparent;
        color: #3498db;
        border: 1px solid #3498db;
        border-radius: 4px;
        padding: 0.5rem 1rem;
        cursor: pointer;
        font-size: 1rem;
    }

    .back-button:hover {
        background-color: #f1f9fe;
    }

    h1 {
        margin-bottom: 2rem;
        color: #333;
    }

    .input-container {
        display: flex;
        flex-direction: column;
        width: 100%;
        max-width: 400px;
    }
>>>>>>> 6b8e78ab

        {#if status === "error"}
            <div
                class="mt-4 rounded-md border border-red-300 bg-red-100 p-3 text-center text-sm text-red-700"
                role="alert"
            >
                {error}
            </div>
        {:else if status === "success"}
            <div
                class="mt-4 rounded-md border border-green-300 bg-green-100 p-3 text-center text-sm text-green-800"
                role="status"
            >
                Připojení úspěšné! Přesměrovávám na formulář...
            </div>
        {/if}
    </div>
</div><|MERGE_RESOLUTION|>--- conflicted
+++ resolved
@@ -8,11 +8,7 @@
 
     async function submitCode() {
         if (!code || code.length !== 6) {
-<<<<<<< HEAD
             error = "Prosím zadejte platný 6místný kód"; // Updated error message
-=======
-            error = "Zadejte platný 6-místný kód";
->>>>>>> 6b8e78ab
             status = "error";
             return;
         }
@@ -65,13 +61,8 @@
 
                 // Redirect after a short delay
                 setTimeout(() => {
-<<<<<<< HEAD
-                    goto("/patient-form/" + formId);
-                }, 1000); // 1 second delay
-=======
                     goto("/forms");
                 }, 1000);
->>>>>>> 6b8e78ab
             } else {
                 // Handle unexpected response structure
                 throw new Error("Neočekávaná odpověď ze serveru.");
@@ -97,7 +88,6 @@
     }
 </script>
 
-<<<<<<< HEAD
 <div
     class="flex min-h-screen flex-col items-center justify-center bg-gray-50 p-4 font-sans"
 >
@@ -126,29 +116,6 @@
                 class="block w-full rounded-md border border-gray-300 px-3 py-3 text-center text-2xl font-mono tracking-[0.5em] shadow-sm placeholder:tracking-normal placeholder:text-gray-400 focus:border-blue-500 focus:outline-none focus:ring-1 focus:ring-blue-500 disabled:cursor-not-allowed disabled:bg-gray-100 sm:text-3xl"
             />
         </div>
-=======
-<div class="container">
-    <div class="back-button-container">
-        <button class="back-button" on:click={() => goto('/forms')}>
-            ← Zpět
-        </button>
-    </div>
-    
-    <h1>Stažení nových dotazníků od lékaře</h1>
-
-    <div class="input-container">
-        <label for="code-input"
-            >Zadejte 6-místný kód poskytnutý lékařem:</label
-        >
-        <input
-            id="code-input"
-            type="text"
-            bind:value={code}
-            on:input={handleInput}
-            maxlength="6"
-            disabled={status === "submitting" || status === "success"}
-        />
->>>>>>> 6b8e78ab
 
         <button
             on:click={submitCode}
@@ -158,7 +125,6 @@
             class="inline-flex w-full justify-center rounded-md border border-transparent bg-blue-600 py-2 px-4 text-base font-medium text-white shadow-sm hover:bg-blue-700 focus:outline-none focus:ring-2 focus:ring-blue-500 focus:ring-offset-2 disabled:cursor-not-allowed disabled:opacity-50"
         >
             {#if status === "submitting"}
-<<<<<<< HEAD
                 <svg
                     class="-ml-1 mr-3 h-5 w-5 animate-spin text-white"
                     xmlns="http://www.w3.org/2000/svg"
@@ -179,73 +145,11 @@
                         d="M4 12a8 8 0 018-8V0C5.373 0 0 5.373 0 12h4zm2 5.291A7.962 7.962 0 014 12H0c0 3.042 1.135 5.824 3 7.938l3-2.647z"
                     ></path>
                 </svg>
-                Připojování...
-            {:else}
-                Připojit
-            {/if}
-        </button>
-=======
-                Stahuji dotazníky...
+                Stahování...
             {:else}
                 Potvrdit
             {/if}
         </button>
-    </div>
-
-    {#if status === "error"}
-        <div class="error">
-            {error}
-        </div>
-    {:else if status === "success"}
-        <div class="success">
-            Dotazníky byly úspěšně staženy.
-        </div>
-    {/if}
-</div>
-
-<style>
-    .container {
-        display: flex;
-        flex-direction: column;
-        align-items: center;
-        justify-content: center;
-        min-height: 100vh;
-        padding: 1rem;
-        position: relative;
-    }
-
-    .back-button-container {
-        position: absolute;
-        top: 1rem;
-        left: 1rem;
-    }
-
-    .back-button {
-        background-color: transparent;
-        color: #3498db;
-        border: 1px solid #3498db;
-        border-radius: 4px;
-        padding: 0.5rem 1rem;
-        cursor: pointer;
-        font-size: 1rem;
-    }
-
-    .back-button:hover {
-        background-color: #f1f9fe;
-    }
-
-    h1 {
-        margin-bottom: 2rem;
-        color: #333;
-    }
-
-    .input-container {
-        display: flex;
-        flex-direction: column;
-        width: 100%;
-        max-width: 400px;
-    }
->>>>>>> 6b8e78ab
 
         {#if status === "error"}
             <div
